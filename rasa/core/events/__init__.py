--- conflicted
+++ resolved
@@ -18,11 +18,8 @@
     EXTERNAL_MESSAGE_PREFIX,
     ACTION_NAME_SENDER_ID_CONNECTOR_STR,
 )
-<<<<<<< HEAD
-from rasa.nlu.constants import TEXT
-=======
-from rasa.nlu.constants import INTENT_NAME_KEY
->>>>>>> bb9a4652
+
+from rasa.nlu.constants import TEXT, INTENT_NAME_KEY
 
 if typing.TYPE_CHECKING:
     from rasa.core.trackers import DialogueStateTracker
