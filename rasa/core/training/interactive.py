--- conflicted
+++ resolved
@@ -1483,11 +1483,7 @@
     )
 
 
-<<<<<<< HEAD
-def _serve_application(app, stories, skip_visualization):
-=======
 def _serve_application(app: Sanic, stories, skip_visualization) -> Sanic:
->>>>>>> fb93eb17
     """Start a core server and attach the interactive learning IO."""
 
     endpoint = EndpointConfig(url=DEFAULT_SERVER_URL)
