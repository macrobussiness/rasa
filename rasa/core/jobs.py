import asyncio
import logging

from apscheduler.schedulers.asyncio import AsyncIOScheduler
from pytz import UnknownTimeZoneError, utc

__scheduler = None

logger = logging.getLogger(__name__)


async def scheduler() -> AsyncIOScheduler:
    """Thread global scheduler to handle all recurring tasks.

    If no scheduler exists yet, this will instantiate one."""

    global __scheduler

    if not __scheduler:
        try:
            __scheduler = AsyncIOScheduler(event_loop=asyncio.get_event_loop())
            __scheduler.start()
            return __scheduler
        except UnknownTimeZoneError as e:
<<<<<<< HEAD
            logger.warn("apscheduler could not find a timezone and is "
                        "defaulting to utc. This is probably because "
                        "your system timezone is not set. "
                        "Set it with e.g. echo \"Europe/Berlin\" > "
                        "/etc/timezone")
            __scheduler = AsyncIOScheduler(event_loop=asyncio.get_event_loop(),
                                           timezone=utc)
            __scheduler.start()
            return __scheduler

=======
            raise Exception(
                "apscheduler failed to start. This is probably "
                "because your system timezone is not set. "
                'Set it with e.g. echo "Europe/Berlin" > '
                "/etc/timezone"
            ) from e
>>>>>>> 75176afd
    else:
        # scheduler already created, make sure it is running on
        # the correct loop
        # noinspection PyProtectedMember
        if not __scheduler._eventloop == asyncio.get_event_loop():
            raise RuntimeError(
                "Detected inconsistend loop usage. "
                "Trying to schedule a task on a new event "
                "loop, but scheduler was created with a "
                "different event loop. Make sure there "
                "is only one event loop in use and that the "
                "scheduler is running on that one."
            )
        return __scheduler


def kill_scheduler():
    """Terminate the scheduler if started.

    Another call to `scheduler` will create a new scheduler."""

    global __scheduler

    if __scheduler:
        __scheduler.shutdown()
        __scheduler = None<|MERGE_RESOLUTION|>--- conflicted
+++ resolved
@@ -22,25 +22,12 @@
             __scheduler.start()
             return __scheduler
         except UnknownTimeZoneError as e:
-<<<<<<< HEAD
-            logger.warn("apscheduler could not find a timezone and is "
-                        "defaulting to utc. This is probably because "
-                        "your system timezone is not set. "
-                        "Set it with e.g. echo \"Europe/Berlin\" > "
-                        "/etc/timezone")
-            __scheduler = AsyncIOScheduler(event_loop=asyncio.get_event_loop(),
-                                           timezone=utc)
-            __scheduler.start()
-            return __scheduler
-
-=======
             raise Exception(
                 "apscheduler failed to start. This is probably "
                 "because your system timezone is not set. "
                 'Set it with e.g. echo "Europe/Berlin" > '
                 "/etc/timezone"
             ) from e
->>>>>>> 75176afd
     else:
         # scheduler already created, make sure it is running on
         # the correct loop
