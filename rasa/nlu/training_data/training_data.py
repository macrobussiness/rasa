import logging
import os
from pathlib import Path
import random
from collections import Counter, OrderedDict
import copy
from os.path import relpath
from typing import Any, Dict, List, Optional, Set, Text, Tuple, Callable

from rasa import data
import rasa.nlu.utils
from rasa.utils.common import lazy_property
import rasa.shared.utils.io
from rasa.nlu.constants import (
    RESPONSE,
    NO_ENTITY_TAG,
    INTENT_RESPONSE_KEY,
    ENTITY_ATTRIBUTE_TYPE,
    ENTITY_ATTRIBUTE_GROUP,
    ENTITY_ATTRIBUTE_ROLE,
    INTENT,
    ENTITIES,
    ACTION_NAME,
    INTENT_NAME,
    TEXT,
)
from rasa.nlu.training_data.message import Message
from rasa.nlu.training_data.util import check_duplicate_synonym
from rasa.nlu.utils import list_to_str

DEFAULT_TRAINING_DATA_OUTPUT_PATH = "training_data.json"

logger = logging.getLogger(__name__)


class TrainingData:
    """Holds loaded intent and entity training data."""

    # Validation will ensure and warn if these lower limits are not met
    MIN_EXAMPLES_PER_INTENT = 2
    MIN_EXAMPLES_PER_ENTITY = 2

    def __init__(
        self,
        training_examples: Optional[List[Message]] = None,
        entity_synonyms: Optional[Dict[Text, Text]] = None,
        regex_features: Optional[List[Dict[Text, Text]]] = None,
        lookup_tables: Optional[List[Dict[Text, Any]]] = None,
        responses: Optional[Dict[Text, List[Dict[Text, Any]]]] = None,
    ) -> None:

        if training_examples:
            self.training_examples = self.sanitize_examples(training_examples)
        else:
            self.training_examples = []
        self.entity_synonyms = entity_synonyms or {}
        self.regex_features = regex_features or []
        self.sort_regex_features()
        self.lookup_tables = lookup_tables or []
        self.responses = responses or {}

        self._fill_response_phrases()

    def merge(self, *others: "TrainingData") -> "TrainingData":
        """Return merged instance of this data with other training data."""

        training_examples = copy.deepcopy(self.training_examples)
        entity_synonyms = self.entity_synonyms.copy()
        regex_features = copy.deepcopy(self.regex_features)
        lookup_tables = copy.deepcopy(self.lookup_tables)
        responses = copy.deepcopy(self.responses)
        others = [other for other in others if other]

        for o in others:
            training_examples.extend(copy.deepcopy(o.training_examples))
            regex_features.extend(copy.deepcopy(o.regex_features))
            lookup_tables.extend(copy.deepcopy(o.lookup_tables))

            for text, syn in o.entity_synonyms.items():
                check_duplicate_synonym(
                    entity_synonyms, text, syn, "merging training data"
                )

            entity_synonyms.update(o.entity_synonyms)
            responses.update(o.responses)

        return TrainingData(
            training_examples, entity_synonyms, regex_features, lookup_tables, responses
        )

    def filter_training_examples(
        self, condition: Callable[[Message], bool]
    ) -> "TrainingData":
        """Filter training examples.

        Args:
            condition: A function that will be applied to filter training examples.

        Returns:
            TrainingData: A TrainingData with filtered training examples.
        """

        return TrainingData(
            list(filter(condition, self.training_examples)),
            self.entity_synonyms,
            self.regex_features,
            self.lookup_tables,
            self.responses,
        )

    def __hash__(self) -> int:
        from rasa.core import utils as core_utils

        stringified = self.nlu_as_json() + self.nlg_as_markdown()
        text_hash = core_utils.get_text_hash(stringified)

        return int(text_hash, 16)

    @staticmethod
    def sanitize_examples(examples: List[Message]) -> List[Message]:
        """Makes sure the training data is clean.

        Remove trailing whitespaces from intent and response annotations and drop
        duplicate examples.
        """

        for ex in examples:
            if ex.get(INTENT):
                ex.set(INTENT, ex.get(INTENT).strip())

            if ex.get(RESPONSE):
                ex.set(RESPONSE, ex.get(RESPONSE).strip())

        return list(OrderedDict.fromkeys(examples))

    @lazy_property
    def intent_examples(self) -> List[Message]:
        return [ex for ex in self.training_examples if ex.get(INTENT)]

    @lazy_property
    def response_examples(self) -> List[Message]:
        return [ex for ex in self.training_examples if ex.get(RESPONSE)]

    @lazy_property
    def entity_examples(self) -> List[Message]:
        return [ex for ex in self.training_examples if ex.get(ENTITIES)]

    @lazy_property
    def intents(self) -> Set[Text]:
        """Returns the set of intents in the training data."""
        return {ex.get(INTENT) for ex in self.training_examples} - {None}

    @lazy_property
    def retrieval_intents(self) -> Set[Text]:
        """Returns the total number of response types in the training data"""
        return {
            ex.get(INTENT)
            for ex in self.training_examples
            if ex.get(RESPONSE) is not None
        }

    @lazy_property
    def number_of_examples_per_intent(self) -> Dict[Text, int]:
        """Calculates the number of examples per intent."""
        intents = [ex.get(INTENT) for ex in self.training_examples]
        return dict(Counter(intents))

    @lazy_property
    def number_of_examples_per_response(self) -> Dict[Text, int]:
        """Calculates the number of examples per response."""
        responses = [
            ex.get(RESPONSE) for ex in self.training_examples if ex.get(RESPONSE)
        ]
        return dict(Counter(responses))

    @lazy_property
    def entities(self) -> Set[Text]:
        """Returns the set of entity types in the training data."""
        entity_types = [e.get(ENTITY_ATTRIBUTE_TYPE) for e in self.sorted_entities()]
        return set(entity_types)

    @lazy_property
    def entity_roles(self) -> Set[Text]:
        """Returns the set of entity roles in the training data."""
        entity_types = [
            e.get(ENTITY_ATTRIBUTE_ROLE)
            for e in self.sorted_entities()
            if ENTITY_ATTRIBUTE_ROLE in e
        ]
        return set(entity_types) - {NO_ENTITY_TAG}

    @lazy_property
    def entity_groups(self) -> Set[Text]:
        """Returns the set of entity groups in the training data."""
        entity_types = [
            e.get(ENTITY_ATTRIBUTE_GROUP)
            for e in self.sorted_entities()
            if ENTITY_ATTRIBUTE_GROUP in e
        ]
        return set(entity_types) - {NO_ENTITY_TAG}

    def entity_roles_groups_used(self) -> bool:
        entity_groups_used = (
            self.entity_groups is not None and len(self.entity_groups) > 0
        )
        entity_roles_used = self.entity_roles is not None and len(self.entity_roles) > 0

        return entity_groups_used or entity_roles_used

    @lazy_property
    def number_of_examples_per_entity(self) -> Dict[Text, int]:
        """Calculates the number of examples per entity."""

        entities = []

        def _append_entity(entity: Dict[Text, Any], attribute: Text) -> None:
            if attribute in entity:
                _value = entity.get(attribute)
                if _value is not None and _value != NO_ENTITY_TAG:
                    entities.append(f"{attribute} '{_value}'")

        for entity in self.sorted_entities():
            _append_entity(entity, ENTITY_ATTRIBUTE_TYPE)
            _append_entity(entity, ENTITY_ATTRIBUTE_ROLE)
            _append_entity(entity, ENTITY_ATTRIBUTE_GROUP)

        return dict(Counter(entities))

    def sort_regex_features(self) -> None:
        """Sorts regex features lexicographically by name+pattern"""
        self.regex_features = sorted(
            self.regex_features, key=lambda e: "{}+{}".format(e["name"], e["pattern"])
        )

    def _fill_response_phrases(self) -> None:
        """Set response phrase for all examples by looking up NLG stories"""
        for example in self.training_examples:
            # if intent_response_key is None, that means the corresponding intent is not a
            # retrieval intent and hence no response text needs to be fetched.
            # If intent_response_key is set, fetch the corresponding response text
            if example.get(INTENT_RESPONSE_KEY) is None:
                continue

            # look for corresponding bot utterance
            story_lookup_intent = example.get_full_intent()
            assistant_utterances = self.responses.get(story_lookup_intent, [])
            if assistant_utterances:

                # Use the first response text as training label if needed downstream
                for assistant_utterance in assistant_utterances:
                    if assistant_utterance.get(TEXT):
                        example.set(RESPONSE, assistant_utterance[TEXT])

                # If no text attribute was found use the key for training
                if not example.get(RESPONSE):
                    example.set(RESPONSE, story_lookup_intent)

    def nlu_as_json(self, **kwargs: Any) -> Text:
        """Represent this set of training examples as json."""
        from rasa.nlu.training_data.formats import (  # pytype: disable=pyi-error
            RasaWriter,
        )

        return RasaWriter().dumps(self, **kwargs)

    def nlg_as_markdown(self) -> Text:
        """Generates the markdown representation of the response phrases (NLG) of
        TrainingData."""

        from rasa.nlu.training_data.formats import (  # pytype: disable=pyi-error
            NLGMarkdownWriter,
        )

        return NLGMarkdownWriter().dumps(self)

    def nlg_as_yaml(self) -> Text:
        """Generates yaml representation of the response phrases (NLG) of TrainingData.

        Returns:
            responses in yaml format as a string
        """
        from rasa.nlu.training_data.formats.rasa_yaml import (  # pytype: disable=pyi-error
            RasaYAMLWriter,
        )

        # only dump responses. at some point it might make sense to remove the
        # differentiation between dumping NLU and dumping responses. but we
        # can't do that until after we remove markdown support.
        return RasaYAMLWriter().dumps(TrainingData(responses=self.responses))

    def nlu_as_markdown(self) -> Text:
        """Generates the markdown representation of the NLU part of TrainingData."""
        from rasa.nlu.training_data.formats import (  # pytype: disable=pyi-error
            MarkdownWriter,
        )

        return MarkdownWriter().dumps(self)

    def nlu_as_yaml(self) -> Text:
        from rasa.nlu.training_data.formats.rasa_yaml import (  # pytype: disable=pyi-error
            RasaYAMLWriter,
        )

        # avoid dumping NLG data (responses). this is a workaround until we
        # can remove the distinction between nlu & nlg when converting to a string
        # (so until after we remove markdown support)
        no_responses_training_data = copy.copy(self)
        no_responses_training_data.responses = {}

        return RasaYAMLWriter().dumps(no_responses_training_data)

    def persist_nlu(self, filename: Text = DEFAULT_TRAINING_DATA_OUTPUT_PATH) -> None:

        if data.is_likely_json_file(filename):
            rasa.nlu.utils.write_to_file(filename, self.nlu_as_json(indent=2))
        elif data.is_likely_markdown_file(filename):
            rasa.nlu.utils.write_to_file(filename, self.nlu_as_markdown())
        elif data.is_likely_yaml_file(filename):
            rasa.nlu.utils.write_to_file(filename, self.nlu_as_yaml())
        else:
            ValueError(
                "Unsupported file format detected. Supported file formats are 'json' "
                "and 'md'."
            )

    def persist_nlg(self, filename: Text) -> None:
        if data.is_likely_yaml_file(filename):
            rasa.nlu.utils.write_to_file(filename, self.nlg_as_yaml())
        elif data.is_likely_markdown_file(filename):
            nlg_serialized_data = self.nlg_as_markdown()
            if nlg_serialized_data:
                rasa.nlu.utils.write_to_file(filename, nlg_serialized_data)
        else:
            ValueError(
                "Unsupported file format detected. Supported file formats are 'md' "
                "and 'yml'."
            )

    @staticmethod
    def get_nlg_persist_filename(nlu_filename: Text) -> Text:

        extension = Path(nlu_filename).suffix
        if data.is_likely_json_file(nlu_filename):
            # backwards compatibility: previously NLG was always dumped as md. now
            # we are going to dump in the same format as the NLU data. unfortunately
            # there is a special case: NLU is in json format, in this case we use
            # md as we do not have a NLG json format
            extension = "md"
        # Add nlg_ as prefix and change extension to .md
        filename = (
            Path(nlu_filename)
            .with_name("nlg_" + Path(nlu_filename).name)
            .with_suffix("." + extension)
        )
        return str(filename)

    def persist(
        self, dir_name: Text, filename: Text = DEFAULT_TRAINING_DATA_OUTPUT_PATH
    ) -> Dict[Text, Any]:
        """Persists this training data to disk and returns necessary
        information to load it again."""

        if not os.path.exists(dir_name):
            os.makedirs(dir_name)

        nlu_data_file = os.path.join(dir_name, filename)
        self.persist_nlu(nlu_data_file)
        self.persist_nlg(self.get_nlg_persist_filename(nlu_data_file))

        return {"training_data": relpath(nlu_data_file, dir_name)}

    def sorted_entities(self) -> List[Any]:
        """Extract all entities from examples and sorts them by entity type."""

        entity_examples = [
            entity for ex in self.entity_examples for entity in ex.get("entities")
        ]
        return sorted(entity_examples, key=lambda e: e["entity"])

    def sorted_intent_examples(self) -> List[Message]:
        """Sorts the intent examples by the name of the intent and then response"""

        return sorted(
            self.intent_examples, key=lambda e: (e.get(INTENT), e.get(RESPONSE))
        )

    def validate(self) -> None:
        """Ensures that the loaded training data is valid.

        Checks that the data has a minimum of certain training examples."""

        logger.debug("Validating training data...")
        if "" in self.intents:
            rasa.shared.utils.io.raise_warning(
                "Found empty intent, please check your "
                "training data. This may result in wrong "
                "intent predictions."
            )

        if "" in self.responses:
            rasa.shared.utils.io.raise_warning(
                "Found empty response, please check your "
                "training data. This may result in wrong "
                "response predictions."
            )

        # emit warnings for intents with only a few training samples
        for intent, count in self.number_of_examples_per_intent.items():
            if count < self.MIN_EXAMPLES_PER_INTENT:
                rasa.shared.utils.io.raise_warning(
                    f"Intent '{intent}' has only {count} training examples! "
                    f"Minimum is {self.MIN_EXAMPLES_PER_INTENT}, training may fail."
                )

        # emit warnings for entities with only a few training samples
        for entity, count in self.number_of_examples_per_entity.items():
            if count < self.MIN_EXAMPLES_PER_ENTITY:
                rasa.shared.utils.io.raise_warning(
                    f"Entity {entity} has only {count} training examples! "
                    f"The minimum is {self.MIN_EXAMPLES_PER_ENTITY}, because of "
                    f"this the training may fail."
                )

        # emit warnings for response intents without a response template
        for example in self.training_examples:
            if example.get(INTENT_RESPONSE_KEY) and not example.get(RESPONSE):
<<<<<<< HEAD
                raise_warning(
                    f"Your training data contains an example '{example.get(TEXT)[:20]}...' "
=======
                rasa.shared.utils.io.raise_warning(
                    f"Your training data contains an example '{example.text[:20]}...' "
>>>>>>> 0b02a921
                    f"for the {example.get_full_intent()} intent. "
                    f"You either need to add a response phrase or correct the "
                    f"intent for this example in your training data. "
                    f"If you intend to use Response Selector in the pipeline, the training ."
                )

    def train_test_split(
        self, train_frac: float = 0.8, random_seed: Optional[int] = None
    ) -> Tuple["TrainingData", "TrainingData"]:
        """Split into a training and test dataset,
        preserving the fraction of examples per intent."""

        # collect all nlu data
        test, train = self.split_nlu_examples(train_frac, random_seed)

        # collect all nlg stories
        test_responses = self._needed_responses_for_examples(test)
        train_responses = self._needed_responses_for_examples(train)

        data_train = TrainingData(
            train,
            entity_synonyms=self.entity_synonyms,
            regex_features=self.regex_features,
            lookup_tables=self.lookup_tables,
            responses=train_responses,
        )

        data_test = TrainingData(
            test,
            entity_synonyms=self.entity_synonyms,
            regex_features=self.regex_features,
            lookup_tables=self.lookup_tables,
            responses=test_responses,
        )

        return data_train, data_test

    def _needed_responses_for_examples(
        self, examples: List[Message]
    ) -> Dict[Text, List[Dict[Text, Any]]]:
        """Get all responses used in any of the examples.

        Args:
            examples: messages to select responses by.

        Returns:
            All responses that appear at least once in the list of examples.
        """

        responses = {}
        for ex in examples:
            if ex.get(INTENT_RESPONSE_KEY) and ex.get(RESPONSE):
                key = ex.get_full_intent()
                responses[key] = self.responses[key]
        return responses

    def split_nlu_examples(
        self, train_frac: float, random_seed: Optional[int] = None
    ) -> Tuple[list, list]:
        """Split the training data into a train and test set.

        Args:
            train_frac: percentage of examples to add to the training set.
            random_seed: random seed

        Returns:
            Test and training examples.
        """
        train, test = [], []
        training_examples = set(self.training_examples)

        def _split(_examples: List[Message], _count: int) -> None:
            if random_seed is not None:
                random.Random(random_seed).shuffle(_examples)
            else:
                random.shuffle(_examples)

            n_train = int(_count * train_frac)
            train.extend(_examples[:n_train])
            test.extend(_examples[n_train:])

        # to make sure we have at least one example per response and intent in the
        # training/test data, we first go over the response examples and then go over
        # intent examples

        for response, count in self.number_of_examples_per_response.items():
            examples = [
                e
                for e in training_examples
                if RESPONSE in e.data and e.data[RESPONSE] == response
            ]
            _split(examples, count)
            training_examples = training_examples - set(examples)

        for intent, count in self.number_of_examples_per_intent.items():
            examples = [
                e
                for e in training_examples
                if INTENT in e.data and e.data[INTENT] == intent
            ]
            _split(examples, count)
            training_examples = training_examples - set(examples)

        return test, train

    def print_stats(self) -> None:
        number_of_examples_for_each_intent = []
        for intent_name, example_count in self.number_of_examples_per_intent.items():
            number_of_examples_for_each_intent.append(
                f"intent: {intent_name}, training examples: {example_count}   "
            )
        newline = "\n"

        logger.info("Training data stats:")
        logger.info(
            f"Number of intent examples: {len(self.intent_examples)} "
            f"({len(self.intents)} distinct intents)"
            "\n"
        )
        # log the number of training examples per intent

        logger.debug(f"{newline.join(number_of_examples_for_each_intent)}")

        if self.intents:
            logger.info(f"  Found intents: {list_to_str(self.intents)}")
        logger.info(
            f"Number of response examples: {len(self.response_examples)} "
            f"({len(self.responses)} distinct responses)"
        )
        logger.info(
            f"Number of entity examples: {len(self.entity_examples)} "
            f"({len(self.entities)} distinct entities)"
        )
        if self.entities:
            logger.info(f"  Found entity types: {list_to_str(self.entities)}")
        if self.entity_roles:
            logger.info(f"  Found entity roles: {list_to_str(self.entity_roles)}")
        if self.entity_groups:
            logger.info(f"  Found entity groups: {list_to_str(self.entity_groups)}")

    def is_empty(self) -> bool:
        """Checks if any training data was loaded."""

        lists_to_check = [
            self._training_examples_without_empty_e2e_examples(),
            self.entity_synonyms,
            self.regex_features,
            self.lookup_tables,
        ]
        return not any([len(lst) > 0 for lst in lists_to_check])

    def without_empty_e2e_examples(self) -> "TrainingData":
        """Removes training data examples from intent labels and action names which
        were added for end-to-end training.

        Returns:
            Itself but without training examples which don't have a text or intent.
        """
        training_examples = copy.deepcopy(self.training_examples)
        entity_synonyms = self.entity_synonyms.copy()
        regex_features = copy.deepcopy(self.regex_features)
        lookup_tables = copy.deepcopy(self.lookup_tables)
        responses = copy.deepcopy(self.responses)
        copied = TrainingData(
            training_examples, entity_synonyms, regex_features, lookup_tables, responses
        )
        copied.training_examples = self._training_examples_without_empty_e2e_examples()

        return copied

    def _training_examples_without_empty_e2e_examples(self) -> List[Message]:
        return [
            example
            for example in self.training_examples
            if not example.get(ACTION_NAME) and not example.get(INTENT_NAME)
        ]<|MERGE_RESOLUTION|>--- conflicted
+++ resolved
@@ -424,17 +424,14 @@
         # emit warnings for response intents without a response template
         for example in self.training_examples:
             if example.get(INTENT_RESPONSE_KEY) and not example.get(RESPONSE):
-<<<<<<< HEAD
-                raise_warning(
-                    f"Your training data contains an example '{example.get(TEXT)[:20]}...' "
-=======
                 rasa.shared.utils.io.raise_warning(
-                    f"Your training data contains an example '{example.text[:20]}...' "
->>>>>>> 0b02a921
+                    f"Your training data contains an example "
+                    f"'{example.get(TEXT)[:20]}...' "
                     f"for the {example.get_full_intent()} intent. "
                     f"You either need to add a response phrase or correct the "
                     f"intent for this example in your training data. "
-                    f"If you intend to use Response Selector in the pipeline, the training ."
+                    f"If you intend to use Response Selector in the pipeline, the "
+                    f"training ."
                 )
 
     def train_test_split(
