import logging
from typing import Dict, List, Optional, Text, Union

import rasa.shared.data
from rasa.shared.core.training_data.structures import StoryGraph
from rasa.shared.importers import utils
from rasa.shared.importers import autoconfig
from rasa.shared.importers.importer import TrainingDataImporter
from rasa.shared.importers.autoconfig import TrainingType
from rasa.shared.nlu.training_data.training_data import TrainingData
from rasa.shared.core.domain import InvalidDomain, Domain
import rasa.shared.utils.io

logger = logging.getLogger(__name__)


class RasaFileImporter(TrainingDataImporter):
    """Default `TrainingFileImporter` implementation."""

    def __init__(
        self,
        config_file: Optional[Text] = None,
        domain_path: Optional[Text] = None,
        training_data_paths: Optional[Union[List[Text], Text]] = None,
        training_type: Optional[TrainingType] = TrainingType.BOTH,
    ):

        self._domain_path = domain_path

        self._nlu_files = rasa.shared.data.get_data_files(
            training_data_paths, rasa.shared.data.is_nlu_file
        )
        self._story_files = rasa.shared.data.get_data_files(
            training_data_paths, rasa.shared.data.is_story_file
        )

        self.config = autoconfig.get_configuration(config_file, training_type)

    async def get_config(self) -> Dict:
        return self.config

    async def get_stories(
        self,
        template_variables: Optional[Dict] = None,
        use_e2e: bool = False,
        exclusion_percentage: Optional[int] = None,
    ) -> StoryGraph:

        return await utils.story_graph_from_paths(
            self._story_files,
            await self.get_domain(),
            template_variables,
            use_e2e,
            exclusion_percentage,
        )

    async def get_nlu_data(self, language: Optional[Text] = "en") -> TrainingData:
        return utils.training_data_from_paths(self._nlu_files, language)

    async def get_domain(self) -> Domain:
        domain = Domain.empty()

        # If domain path is None, return an empty domain
        if not self._domain_path:
            return domain
        try:
            domain = Domain.load(self._domain_path)
<<<<<<< HEAD
            domain.check_missing_responses()
=======
>>>>>>> 957de844
        except InvalidDomain as e:
            rasa.shared.utils.io.raise_warning(
                f"Loading domain from '{self._domain_path}' failed. Using "
                f"empty domain. Error: '{e}'"
            )

        return domain<|MERGE_RESOLUTION|>--- conflicted
+++ resolved
@@ -65,10 +65,6 @@
             return domain
         try:
             domain = Domain.load(self._domain_path)
-<<<<<<< HEAD
-            domain.check_missing_responses()
-=======
->>>>>>> 957de844
         except InvalidDomain as e:
             rasa.shared.utils.io.raise_warning(
                 f"Loading domain from '{self._domain_path}' failed. Using "
