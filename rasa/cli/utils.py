import json
import logging
import os
import sys
from types import FrameType
from typing import Any, Dict, List, NoReturn, Optional, TYPE_CHECKING, Text

import rasa.cli
from rasa.shared.constants import DEFAULT_MODELS_PATH, DEFAULT_CONFIG_PATH
import rasa.shared.utils.cli
import rasa.shared.utils.io
from rasa.shared.utils.cli import print_error

if TYPE_CHECKING:
    from questionary import Question

logger = logging.getLogger(__name__)

FREE_TEXT_INPUT_PROMPT = "Type out your own message..."


def get_validated_path(
    current: Optional[Text],
    parameter: Text,
    default: Optional[Text] = None,
    none_is_valid: bool = False,
) -> Optional[Text]:
    """Check whether a file path or its default value is valid and returns it.

    Args:
        current: The parsed value.
        parameter: The name of the parameter.
        default: The default value of the parameter.
        none_is_valid: `True` if `None` is valid value for the path,
                        else `False``

    Returns:
        The current value if it was valid, else the default value of the
        argument if it is valid, else `None`.
    """
    if current is None or current is not None and not os.path.exists(current):
        if default is not None and os.path.exists(default):
            reason_str = f"'{current}' not found."
            if current is None:
                reason_str = f"Parameter '{parameter}' not set."
            else:
                rasa.shared.utils.io.raise_warning(
                    f"The path '{current}' does not seem to exist. Using the "
                    f"default value '{default}' instead."
                )

            logger.debug(f"{reason_str} Using default location '{default}' instead.")
            current = default
        elif none_is_valid:
            current = None
        else:
            cancel_cause_not_found(current, parameter, default)

    return current


def missing_config_keys(path: Text, mandatory_keys: List[Text]) -> List[Text]:
    import rasa.utils.io

    if not os.path.exists(path):
        return mandatory_keys

    config_data = rasa.shared.utils.io.read_config_file(path)

    return [k for k in mandatory_keys if k not in config_data or config_data[k] is None]


def cancel_cause_not_found(
    current: Optional[Text], parameter: Text, default: Optional[Text]
) -> None:
    """Exits with an error because the given path was not valid.

    Args:
        current: The path given by the user.
        parameter: The name of the parameter.
        default: The default value of the parameter.

    """

    default_clause = ""
    if default:
        default_clause = f"use the default location ('{default}') or "
    rasa.shared.utils.cli.print_error(
        "The path '{}' does not exist. Please make sure to {}specify it"
        " with '--{}'.".format(current, default_clause, parameter)
    )
    sys.exit(1)


def parse_last_positional_argument_as_model_path() -> None:
    """Fixes the parsing of a potential positional model path argument."""

    if (
        len(sys.argv) >= 2
        # support relevant commands ...
        and sys.argv[1] in ["run", "shell", "interactive"]
        # but avoid interpreting subparser commands as model paths
        and sys.argv[1:] != ["run", "actions"]
        and not sys.argv[-2].startswith("-")
        and os.path.exists(sys.argv[-1])
    ):
        sys.argv.append(sys.argv[-1])
        sys.argv[-2] = "--model"


def create_output_path(
    output_path: Text = DEFAULT_MODELS_PATH,
    prefix: Text = "",
    fixed_name: Optional[Text] = None,
) -> Text:
    """Creates an output path which includes the current timestamp.

    Args:
        output_path: The path where the model should be stored.
        fixed_name: Name of the model.
        prefix: A prefix which should be included in the output path.

    Returns:
        The generated output path, e.g. "20191201-103002.tar.gz".
    """
    import time

    if output_path.endswith("tar.gz"):
        return output_path
    else:
        if fixed_name:
            name = fixed_name
        else:
            time_format = "%Y%m%d-%H%M%S"
            name = time.strftime(time_format)
            name = f"{prefix}{name}"
        file_name = f"{name}.tar.gz"
        return os.path.join(output_path, file_name)


def button_to_string(button: Dict[Text, Any], idx: int = 0) -> Text:
    """Create a string representation of a button."""

    title = button.pop("title", "")

    if "payload" in button:
        payload = " ({})".format(button.pop("payload"))
    else:
        payload = ""

    # if there are any additional attributes, we append them to the output
    if button:
        details = " - {}".format(json.dumps(button, sort_keys=True))
    else:
        details = ""

    button_string = "{idx}: {title}{payload}{details}".format(
        idx=idx + 1, title=title, payload=payload, details=details
    )

    return button_string


def element_to_string(element: Dict[Text, Any], idx: int = 0) -> Text:
    """Create a string representation of an element."""
    title = element.pop("title", "")

    element_string = "{idx}: {title} - {element}".format(
        idx=idx + 1, title=title, element=json.dumps(element, sort_keys=True)
    )

    return element_string


def button_choices_from_message_data(
    message: Dict[Text, Any], allow_free_text_input: bool = True
) -> List[Text]:
    """Return list of choices to present to the user.

    If allow_free_text_input is True, an additional option is added
    at the end along with the response buttons that allows the user
    to type in free text.
    """
    choices = [
        button_to_string(button, idx)
        for idx, button in enumerate(message.get("buttons"))
    ]
    if allow_free_text_input:
        choices.append(FREE_TEXT_INPUT_PROMPT)
    return choices


def payload_from_button_question(button_question: "Question") -> Text:
    """Prompt user with a button question and returns the nlu payload."""
    response = button_question.ask()
    if response != FREE_TEXT_INPUT_PROMPT:
        # Extract intent slash command if it's a button
        response = response[response.find("(") + 1 : response.find(")")]
    return response


<<<<<<< HEAD
def signal_handler(sig, frame) -> NoReturn:
    """Signal Handler from Rasa X.

    Args:
        sig: The signal number.
        frame: The interrupted stack frame.
    """
=======
def signal_handler(sig: int, frame: FrameType) -> NoReturn:
>>>>>>> 99dd20ea
    print("Goodbye 👋")
    sys.exit(0)


def get_valid_config_or_exit(
    config: Optional[Text],
    mandatory_keys: List[Text],
    default_config: Text = DEFAULT_CONFIG_PATH,
) -> Text:
    """Get a config from a config file and check if it is valid.

    Exit if the config isn't valid.

    Args:
        config: Path to the config file.
        mandatory_keys: The keys that have to be specified in the config file.
        default_config: default config to use if the file at `config` doesn't exist.

    Returns:
        The path to the config file if the config is valid.
    """
    config = rasa.cli.utils.get_validated_path(config, "config", default_config)

    if not os.path.exists(config):
        print_error(
            f"The config file '{config}' does not exist. Use '--config' to specify a "
            "valid config file."
        )
        sys.exit(1)

    missing_keys = rasa.cli.utils.missing_config_keys(config, mandatory_keys)
    if missing_keys:
        missing_keys_str = "', '".join(missing_keys)
        print_error(
            f"The config file '{config}' is missing mandatory parameters: "
            f"'{missing_keys_str}'. Add missing parameters to config file and try again."
        )
        sys.exit(1)

    return config<|MERGE_RESOLUTION|>--- conflicted
+++ resolved
@@ -199,17 +199,13 @@
     return response
 
 
-<<<<<<< HEAD
-def signal_handler(sig, frame) -> NoReturn:
+def signal_handler(sig: int, frame: FrameType) -> NoReturn:
     """Signal Handler from Rasa X.
 
     Args:
         sig: The signal number.
         frame: The interrupted stack frame.
     """
-=======
-def signal_handler(sig: int, frame: FrameType) -> NoReturn:
->>>>>>> 99dd20ea
     print("Goodbye 👋")
     sys.exit(0)
 
