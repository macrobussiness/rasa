name: Continuous Integration

on:
  push:
    branches:
    - main
    tags:
    - '*'
  pull_request:

concurrency:
  group: continous-integration-${{ github.ref }}  # branch or tag name
  cancel-in-progress: true

# SECRETS
# - GH_RELEASE_NOTES_TOKEN: personal access token of `rasabot` github account
#                           (login for account in 1pw)
# - SLACK_WEBHOOK_TOKEN: token to post to RasaHQ slack account (in 1password)
# - PYPI_TOKEN: publishing token for amn41 account, needs to be maintainer of
#               RasaHQ/rasa on pypi (account credentials in 1password)
# - DOCKERHUB_PASSWORD: password for an account with write access to the rasa
#                       repo on hub.docker.com. used to pull and upload containers
# - RASA_OSS_TELEMETRY_WRITE_KEY: key to write to segment. Used to report telemetry.
#                                 The key will be added to the distributions
# - RASA_OSS_EXCEPTION_WRITE_KEY: key to write to sentry. Used to report exceptions.
#                                 The key will be added to the distributions.
#                                 Key can be found at https://sentry.io/settings/rasahq/projects/rasa-open-source/install/python/
# - SENTRY_AUTH_TOKEN: authentication used to tell Sentry about any new releases
#                      created at https://sentry.io/settings/account/api/auth-tokens/

env:
  # needed to fix issues with boto during testing:
  # https://github.com/travis-ci/travis-ci/issues/7940
  BOTO_CONFIG: /dev/null

  IS_TAG_BUILD: ${{ startsWith(github.event.ref, 'refs/tags') }}
  DOCKERHUB_USERNAME: tmbo
  DEFAULT_PYTHON_VERSION: '3.7'

  # for wait_for_xx jobs
  WAIT_TIMEOUT_SECS: 3000
  WAIT_INTERVAL_SECS: 60


jobs:
  changes:
    name: Check for file changes
    runs-on: ubuntu-20.04
    outputs:
      # Both of the outputs below are strings but only one exists at any given time
      backend: ${{ steps.changed-files.outputs.backend || steps.run-all.outputs.backend }}
      docker: ${{ steps.changed-files.outputs.docker || steps.run-all.outputs.docker }}
      docs: ${{ steps.changed-files.outputs.docs || steps.run-all.outputs.docs }}
    steps:
      - uses: actions/checkout@v2
      - uses: RasaHQ/pr-changed-files-filter@c4f7116a04b8a4596313469429e2ad235f59d9c4
        # Run the normal filters if the all-tests-required label is not set
        id: changed-files
        if: contains(github.event.pull_request.labels.*.name, 'status:all-tests-required') == false
        with:
          token: ${{ secrets.GITHUB_TOKEN }}
          filters: .github/change_filters.yml
      - name: Set all filters to true if all tests are required
        # Set all filters to true if the all-tests-required label is set
        # Bypasses all the change filters in change_filters.yml and forces all outputs to true
        id: run-all
        if: contains(github.event.pull_request.labels.*.name, 'status:all-tests-required')
        run: |
          echo "::set-output name=backend::true"
          echo "::set-output name=docker::true"
          echo "::set-output name=docs::true"


  wait_for_docs_tests:
    # Looks for doc test workflows and waits for it to complete successfully
    # Runs on tag pushes and pushes to main exclusively, as it is a dependency of release jobs
    name: Wait for docs tests
    runs-on: ubuntu-latest
    needs: [ changes ]

    steps:
      - name: Wait for doc tests
        uses: fountainhead/action-wait-for-check@4699210ccc66e2a13260803fadbb77085421b891
        id: wait-for-doc-tests
        with:
          token: ${{ secrets.GITHUB_TOKEN }}
          checkName: Test Documentation
          ref: ${{ github.event.pull_request.head.sha || github.sha }}
          timeoutSeconds: ${{ env.WAIT_TIMEOUT_SECS }}
          intervalSeconds: ${{ env.WAIT_INTERVAL_SECS }}

      - name: Fail the step if the doc tests run could not be found
        if: ${{ steps.wait-for-doc-tests.outputs.conclusion == 'timed_out' }}
        run: |
          echo "Could not find the doc tests run."
          exit 1


  quality:
    name: Code Quality
    runs-on: ubuntu-latest
    needs: [changes]

    steps:
    - name: Checkout git repository 🕝
      if: needs.changes.outputs.backend == 'true'
      uses: actions/checkout@v2

    - name: Set up Python ${{ env.DEFAULT_PYTHON_VERSION }} 🐍
      if: needs.changes.outputs.backend == 'true'
      uses: actions/setup-python@dc73133d4da04e56a135ae2246682783cc7c7cb6  # v2.2.2
      with:
        python-version: ${{ env.DEFAULT_PYTHON_VERSION }}

    - name: Read Poetry Version 🔢
      if: needs.changes.outputs.backend == 'true'
      run: |
        echo "POETRY_VERSION=$(scripts/poetry-version.sh)" >> $GITHUB_ENV
      shell: bash

    - name: Install poetry 🦄
      if: needs.changes.outputs.backend == 'true'
      uses: Gr1N/setup-poetry@v7
      with:
        poetry-version: ${{ env.POETRY_VERSION }}

    - name: Load Poetry Cached Libraries ⬇
      if: needs.changes.outputs.backend == 'true'
      uses: actions/cache@v2
      with:
        path: ~/.cache/pypoetry/virtualenvs
        key: ${{ runner.os }}-poetry-${{ env.POETRY_VERSION }}-${{ env.DEFAULT_PYTHON_VERSION }}-${{ hashFiles('**/poetry.lock') }}-${{ secrets.POETRY_CACHE_VERSION }}
        restore-keys: ${{ runner.os }}-poetry-${{ env.DEFAULT_PYTHON_VERSION }}

    - name: Install Dependencies 📦
      if: needs.changes.outputs.backend == 'true'
      run: |
        sudo apt-get -y install libpq-dev
        make install-full

    - name: Checkout target branch to be able to diff
      if: needs.changes.outputs.backend == 'true' && github.event_name == 'pull_request'
      run: |
        git fetch origin ${{ github.base_ref }}
        echo "DOCSTRING_DIFF_BRANCH=origin/${{ github.base_ref }}" >> $GITHUB_ENV

        # Fetch entire history for current branch so that `make lint-docstrings`
        # can calculate the proper diff between the branches
        git fetch --unshallow origin "${{ github.ref }}"

    - name: Add github workflow problem matchers
      if: needs.changes.outputs.backend == 'true'
      run: |
        echo "::add-matcher::.github/matchers/flake8-error-matcher.json"

    - name: Lint Code 🎎
      if: needs.changes.outputs.backend == 'true'
      run: |
        # If it's not a pull request, $DOCSTRING_DIFF_BRANCH is unset.
        # This will result in an empty diff, which effictively means that
        # make lint-docstrings will be skipped for other events than `pull_request`
        make lint BRANCH=$DOCSTRING_DIFF_BRANCH

    - name: Check Types 📚
      if: needs.changes.outputs.backend == 'true'
      run: make types

    - name: Test CLI 🖥
      if: needs.changes.outputs.backend == 'true'
      # makes sure we catch any dependency error early. they will create strange
      # errors during the docs build, so easier to catch them early on by
      # trying to run the `rasa` command once before the docs build.
      run: poetry run rasa --help


  changelog:
    name: Check for changelog
    runs-on: ubuntu-20.04

    steps:
      - name: Checkout git repository 🕝
        uses: actions/checkout@v2

      - name: Assert release includes all changelog entries
        # check changelog folder only when we create pull request preparing release
        if: github.event_name == 'pull_request' && startsWith(github.head_ref, 'prepare-release')
        working-directory: changelog
        run: |
          # List all unexpected files in changelog/
          UNEXPECTED_FILES=$(ls -A --ignore={"README.md",".gitignore","_template.md.jinja2"})

          # Exit with error if found any unexpected files
          [[ "$UNEXPECTED_FILES" ]] && \
          echo "Found the following unexpected files in changelogs/" && \
          echo "$UNEXPECTED_FILES" && \
          exit 1 || \
          echo "Release includes all changelog entries."

  test:
    name: Run Tests
    runs-on: ${{ matrix.os }}
    needs: [changes]
    strategy:
      fail-fast: false
      matrix:
        test:
        - test-cli
        - test-core-featurizers
        - test-policies
        - test-nlu-featurizers
        - test-nlu-predictors
        - test-full-model-training
        - test-other-unit-tests
        - test-performance
        os: [ ubuntu-latest, windows-latest ]
        python-version: [ 3.7, 3.8 ]

    steps:
    - name: Run DataDog Agent
      if: needs.changes.outputs.backend == 'true' && !(matrix.python-version == 3.8 && matrix.os == 'windows-latest')
      run: |
        docker run --name dd_agent -p 8126:8126 -d -e "DD_API_KEY=${{ secrets.DD_API_KEY }}" -e "DD_INSIDE_CI=true" -e "DD_HOSTNAME=none" -e "DD_SITE=datadoghq.eu" -e GITHUB_ACTIONS=true -e CI=true datadog/agent:latest
        docker ps --all --filter name=dd_agent --filter status=running --no-trunc --format "{{.ID}} {{.Status}}"
        docker port dd_agent

    - name: Checkout git repository 🕝
      if: needs.changes.outputs.backend == 'true'
      uses: actions/checkout@v2

    - name: Set up Python ${{ matrix.python-version }} 🐍
      if: needs.changes.outputs.backend == 'true'
      uses: actions/setup-python@dc73133d4da04e56a135ae2246682783cc7c7cb6  # v2.2.2
      with:
        python-version: ${{ matrix.python-version }}

    - name: Read Poetry Version 🔢
      if: needs.changes.outputs.backend == 'true'
      run: |
        echo "POETRY_VERSION=$(scripts/poetry-version.sh)" >> $GITHUB_ENV
      shell: bash

    - name: Install poetry 🦄
      if: needs.changes.outputs.backend == 'true'
      uses: Gr1N/setup-poetry@v7
      with:
        poetry-version: ${{ env.POETRY_VERSION }}

    - name: Load Poetry Cached Libraries ⬇
      id: cache-poetry
      if: needs.changes.outputs.backend == 'true'
      uses: actions/cache@v2
      with:
        path: .venv
        key: ${{ runner.os }}-poetry-${{ env.POETRY_VERSION }}-${{ matrix.python-version }}-${{ hashFiles('**/poetry.lock') }}-venv-${{ secrets.POETRY_CACHE_VERSION }}-${{ env.pythonLocation }}

    - name: Clear Poetry cache
      if: steps.cache-poetry.outputs.cache-hit == 'true' && needs.changes.outputs.backend == 'true' && contains(github.event.pull_request.labels.*.name, 'tools:clear-poetry-cache-unit-tests')
      run: rm -r .venv

      # Poetry >= 1.1.0b uses virtualenv to create a virtual environment.
      # The virtualenv simply doesn't work on Windows with our setup,
      # that's why we use venv to create virtual environment
    - name: Create virtual environment
      if: (steps.cache-poetry.outputs.cache-hit != 'true' || contains(github.event.pull_request.labels.*.name, 'tools:clear-poetry-cache-unit-tests')) && needs.changes.outputs.backend == 'true'
      run: python -m venv create .venv

    - name: Set up virtual environment
      if: needs.changes.outputs.backend == 'true'
      # Poetry on Windows cannot pick up the virtual environments directory properly,
      # and it creates a new one every time the pipeline runs.
      # This step solves this problem — it tells poetry to always use `.venv` directory inside
      # the project itself, which also makes it easier for us to determine the correct directory
      # that needs to be cached.
      run: poetry config virtualenvs.in-project true

    - name: Install Dependencies (Linux) 📦
      if: needs.changes.outputs.backend == 'true' && matrix.os == 'ubuntu-latest'
      run: |
        sudo apt-get -y install libpq-dev
        make install-full | tee .output
        if grep 'The lock file is not up to date' .output; then exit 1; fi
        make prepare-tests-ubuntu

    - name: Install Dependencies (Windows) 📦
      if: needs.changes.outputs.backend == 'true' && matrix.os == 'windows-latest'
      # Restoring cache doesn't work properly on Windows due to symlinks.
      # We create symlinks for spacy models, that's why we need to clean them up
      # before caching the dependencies directory.
      # More information: https://github.com/actions/cache/issues/120
      run: |
        $spacy_data_dir = ".venv\lib\site-packages\spacy\data"
        if (Test-Path $spacy_data_dir) {
          Get-ChildItem -Force -ErrorAction Stop $spacy_data_dir | Where-Object { if($_.Attributes -match "ReparsePoint"){$_.Delete()} }
          Remove-Item -Force -Recurse $spacy_data_dir
          New-Item -Path $spacy_data_dir -Type Directory
        }
        make install-full
        make prepare-tests-windows-gha

    - name: Add github workflow problem matchers
      if: needs.changes.outputs.backend == 'true' && matrix.python-version == 3.7 && matrix.os == 'ubuntu-latest'
      # only annotate based on test runs on ubuntu: otherwise
      # all errors will be duplicated for each python / os combination
      # therefore, we only enable for the one where most tests are run
      # (tests will still run in other envs, they will just not create annotations)
      run: pip install pytest-github-actions-annotate-failures

<<<<<<< HEAD
    - name: Test Code 🔍 (monothread)
      # This is a temporary workaround for OOM on Windows caused by increased memory
      # consumption associated with the upgrade of our tensorflow dependency
      # see https://github.com/RasaHQ/rasa/issues/9734 for more information.
      # Once the memory issues have been addressed, all configurations should be run on
      # multiple threads
      if: needs.changes.outputs.backend == 'true' && !(matrix.python-version == 3.8 && matrix.os == 'windows-latest') && (matrix.os == 'windows-latest' && matrix.test == 'test-nlu-predictors')
      env:
        JOBS: 1
        PYTHONIOENCODING: "utf-8"
      run: |
        make ${{ matrix.test }}

    - name: Test Code 🔍 (multithread)
      if: needs.changes.outputs.backend == 'true' && !(matrix.python-version == 3.8 && matrix.os == 'windows-latest') && !(matrix.os == 'windows-latest' && matrix.test == 'test-nlu-predictors')
=======
    - name: Install ddtrace
      if: needs.changes.outputs.backend == 'true'
      run: poetry run pip install -U ddtrace

    - name: Test Code 🔍
      if: needs.changes.outputs.backend == 'true'
>>>>>>> 5cb79bb3
      env:
        JOBS: 2
        PYTHONIOENCODING: "utf-8"
        DD_ENV: ${{ matrix.test }}
        DD_SERVICE: rasa
        DD_ARGS: --ddtrace
      run: |
        make ${{ matrix.test }}
        poetry run coverage xml -o ${{ github.workspace }}/tests/${{ matrix.test }}-coverage.xml --include="rasa/*"

    - name: Store coverage reports
      if: needs.changes.outputs.backend == 'true' && matrix.os == 'ubuntu-latest'
      uses: actions/upload-artifact@v2
      with:
        name: ${{ matrix.test }}-coverage.xml
        path: |
          ${{ github.workspace }}/tests/${{ matrix.test }}-coverage.xml


  upload_coverage_reports:
    name: Upload coverage reports to codeclimate
    runs-on: ubuntu-20.04
    needs:
      - test
      - changes

    steps:
      - name: Checkout git repository 🕝
        if: needs.changes.outputs.backend == 'true'
        uses: actions/checkout@v2

      - name: Get backend coverage reports
        if: needs.changes.outputs.backend == 'true'
        uses: actions/download-artifact@v2
        with:
          path: ${{ github.workspace }}/tests_coverage

      - name: Move all xml files to parent dir
        if: needs.changes.outputs.backend == 'true'
        run: |
          subs=`ls ${{ github.workspace }}/tests_coverage`
          download_dir="${{ github.workspace }}/tests_coverage"
          final_dir="${{ github.workspace }}/tests_coverage/final"

          # Downloaded artifacts go into folders, gotta extract them all into one folder for upload
          mkdir "${final_dir}/"
          for i in $subs; do
            mv "${download_dir}/$i"/* "${final_dir}/"
          done

      - name: Upload reports to codeclimate
        if: needs.changes.outputs.backend == 'true'
        uses: paambaati/codeclimate-action@v2.7.5
        env:
          CC_TEST_REPORTER_ID: ${{ secrets.CODECLIMATE_REPORTER_ID }}
        with:
          coverageLocations: |
            ${{ github.workspace }}/tests_coverage/final/*.xml:coverage.py
          debug: true

  integration_test:
    name: Run Integration Tests
    runs-on: ubuntu-latest
    needs: [changes]
    env:
      REDIS_HOST: localhost
      REDIS_PORT: 6379
      POSTGRES_HOST: localhost
      POSTGRES_PORT: 5432
      POSTGRES_USER: postgres
      POSTGRES_PASSWORD: postgres
      RABBITMQ_HOST: localhost
      RABBITMQ_PORT: 5672
      RABBITMQ_USER: guest
      RABBITMQ_PASSWORD: guest

    services:
      redis:
        image: redis:6
        # Set health checks to wait until redis has started
        options: >-
          --health-cmd "redis-cli ping"
          --health-interval 10s
          --health-timeout 5s
          --health-retries 5
        ports:
          # FIXME: cannot use ${{ env.REDIS_PORT }} here
          # mapping container ports to the host
          - 6379:6379

      postgres:
        image: postgres:13
        # Set health checks to wait until postgres has started
        options: >-
          --health-cmd pg_isready
          --health-interval 10s
          --health-timeout 5s
          --health-retries 5
        env:
          # postgres image requires password to be set
          POSTGRES_PASSWORD: ${{ env.POSTGRES_PASSWORD }}
        ports:
          # FIXME: cannot use ${{ env.POSTGRES_PORT }} here
          # mapping container ports to the host
          - 5432:5432

      rabbitmq:
        # see https://github.com/docker-library/healthcheck/blob/master/rabbitmq/docker-healthcheck
        image: healthcheck/rabbitmq
        ports:
          - 5672:5672

    steps:
    - name: Checkout git repository 🕝
      if: needs.changes.outputs.backend == 'true'
      uses: actions/checkout@v2

    - name: Set up Python ${{ env.DEFAULT_PYTHON_VERSION }} 🐍
      if: needs.changes.outputs.backend == 'true'
      uses: actions/setup-python@dc73133d4da04e56a135ae2246682783cc7c7cb6  # v2.2.2
      with:
        python-version: ${{ env.DEFAULT_PYTHON_VERSION }}

    - name: Read Poetry Version 🔢
      if: needs.changes.outputs.backend == 'true'
      run: |
        echo "POETRY_VERSION=$(scripts/poetry-version.sh)" >> $GITHUB_ENV
      shell: bash

    - name: Install poetry 🦄
      if: needs.changes.outputs.backend == 'true'
      uses: Gr1N/setup-poetry@v7
      with:
        poetry-version: ${{ env.POETRY_VERSION }}

    - name: Load Poetry Cached Libraries ⬇
      id: cache-poetry
      if: needs.changes.outputs.backend == 'true'
      uses: actions/cache@v2
      with:
        path: .venv
        key: ${{ runner.os }}-poetry-${{ env.POETRY_VERSION }}-${{ env.DEFAULT_PYTHON_VERSION }}-${{ hashFiles('**/poetry.lock') }}-venv-${{ secrets.POETRY_CACHE_VERSION }}-${{ env.pythonLocation }}

    - name: Clear Poetry cache
      if: steps.cache-poetry.outputs.cache-hit == 'true' && needs.changes.outputs.backend == 'true' && contains(github.event.pull_request.labels.*.name, 'tools:clear-poetry-cache-unit-tests')
      run: rm -r .venv

      # Poetry >= 1.1.0b uses virtualenv to create a virtual environment.
      # The virtualenv simply doesn't work on Windows with our setup,
      # that's why we use venv to create virtual environment
    - name: Create virtual environment
      if: (steps.cache-poetry.outputs.cache-hit != 'true' || contains(github.event.pull_request.labels.*.name, 'tools:clear-poetry-cache-unit-tests')) && needs.changes.outputs.backend == 'true'
      run: python -m venv create .venv

    - name: Set up virtual environment
      if: needs.changes.outputs.backend == 'true'
      # Poetry on Windows cannot pick up the virtual environments directory properly,
      # and it creates a new one every time the pipeline runs.
      # This step solves this problem — it tells poetry to always use `.venv` directory inside
      # the project itself, which also makes it easier for us to determine the correct directory
      # that needs to be cached.
      run: poetry config virtualenvs.in-project true

    - name: Install Dependencies (Linux) 📦
      if: needs.changes.outputs.backend == 'true'
      run: |
        sudo apt-get -y install libpq-dev
        make install-full | tee .output
        if grep 'The lock file is not up to date' .output; then exit 1; fi
        make prepare-tests-ubuntu

    - name: Test Code with Services 🩺
      if: needs.changes.outputs.backend == 'true'
      env:
        JOBS: 2
        INTEGRATION_TEST_PYTEST_MARKERS: '"not sequential"'
        PYTHONIOENCODING: "utf-8"
      run: |
        make test-integration

    # these integration tests need to be ran in a sequential fashion,
    # due to environment constraints, so we're running them in a single process.
    - name: Test Code with Services 🩺 (sequential)
      if: needs.changes.outputs.backend == 'true'
      env:
        JOBS: 1
        INTEGRATION_TEST_PYTEST_MARKERS: "sequential"
        PYTHONIOENCODING: "utf-8"
      run: |
        make test-integration

  build_docker_base_images_and_set_env:
    name: Build Docker base images and setup environment
    runs-on: ubuntu-20.04
    outputs:
      base_image_hash: ${{ steps.check_image.outputs.base_image_hash }}
      base_mitie_image_hash: ${{ steps.check_image.outputs.base_mitie_image_hash }}
      base_builder_image_hash: ${{ steps.check_image.outputs.base_builder_image_hash }}
      # Tag name used for images created during Docker image builds, e.g. 3886 - a PR number
      image_tag: ${{ steps.set_output.outputs.image_tag }}
      # Return 'true' if tag version is equal or higher than the latest tagged Rasa version
      is_newest_version: ${{ steps.rasa_get_version.outputs.is_newest_version }}
    steps:
      # Due to an issue with checking out a wrong commit, we make sure
      # to checkout HEAD commit for a pull request.
      # More details: https://github.com/actions/checkout/issues/299
    - name: Checkout pull request HEAD commit instead of merge commit 🕝
      uses: actions/checkout@v2
      if: github.event_name == 'pull_request'
      with:
        ref: ${{ github.event.pull_request.head.sha }}

    - name: Checkout git repository 🕝
      uses: actions/checkout@v2
      if: github.event_name != 'pull_request'

    - name: Read Poetry Version 🔢
      run: |
        echo "POETRY_VERSION=$(scripts/poetry-version.sh)" >> $GITHUB_ENV
      shell: bash

    - name: Set up Docker Buildx
      uses: docker/setup-buildx-action@v1
      with:
        version: v0.5.1
        driver: docker

    - name: Login to DockerHub Registry 🔢
      run: echo ${{ secrets.DOCKERHUB_PASSWORD }} | docker login -u ${{ env.DOCKERHUB_USERNAME }} --password-stdin || true

    - name: Check if tag version is equal or higher than the latest tagged Rasa version
      id: rasa_get_version
      if: env.IS_TAG_BUILD == 'true'
      run: |
        # Get latest tagged Rasa version
        git fetch --depth=1 origin "+refs/tags/*:refs/tags/*"
        # Fetch branch history
        git fetch --prune --unshallow
        LATEST_TAGGED_NON_ALPHA_RASA_VERSION=$(git tag | sort -r -V | grep -E "^[0-9.]+$" | head -n1)
        CURRENT_TAG=${GITHUB_REF#refs/tags/}
        # Return 'true' if tag version is equal or higher than the latest tagged Rasa version
        IS_NEWEST_VERSION=$((printf '%s\n%s\n' "${LATEST_TAGGED_NON_ALPHA_RASA_VERSION}" "$CURRENT_TAG" \
          | sort -V -C && echo true || echo false) || true)
        # Avoid that the script gets released for alphas or release candidates
        if [[ "${IS_NEWEST_VERSION}" == "true" && "$CURRENT_TAG" =~ ^[0-9.]+$ ]]; then
          echo "::set-output name=is_newest_version::true"
        else
          echo "::set-output name=is_newest_version::false"
        fi

    - name: Check if a base image exists
      id: check_image
      env:
        DOCKER_CLI_EXPERIMENTAL: enabled
      run: |
        # Base image
        BASE_IMAGE_HASH=${{ hashFiles('docker/Dockerfile.base') }}
        echo "::set-output name=base_image_hash::${BASE_IMAGE_HASH}"

        BASE_IMAGE_EXISTS=$((docker manifest inspect rasa/rasa:base-${BASE_IMAGE_HASH} &> /dev/null && echo true || echo false) || true)
        echo "::set-output name=base_exists::${BASE_IMAGE_EXISTS}"

        # Base MITIE image
        BASE_MITIE_IMAGE_HASH=${{ hashFiles('docker/Dockerfile.base-mitie') }}
        MAKEFILE_MITIE_HASH=${{ hashFiles('Makefile') }}
        echo "::set-output name=base_mitie_image_hash::${BASE_MITIE_IMAGE_HASH:0:50}-${MAKEFILE_MITIE_HASH:0:50}"

        BASE_IMAGE_MITIE_EXISTS=$((docker manifest inspect rasa/rasa:base-mitie-${BASE_MITIE_IMAGE_HASH:0:50}-${MAKEFILE_MITIE_HASH:0:50} &> /dev/null && echo true || echo false) || true)
        echo "::set-output name=base_mitie_exists::${BASE_IMAGE_MITIE_EXISTS}"

        # Base poetry image
        BASE_IMAGE_POETRY_EXISTS=$((docker manifest inspect rasa/rasa:base-poetry-${{ env.POETRY_VERSION }} &> /dev/null && echo true || echo false) || true)
        echo "::set-output name=base_poetry_exists::${BASE_IMAGE_POETRY_EXISTS}"

        # Base builder image
        BASE_IMAGE_BUILDER_HASH=${{ hashFiles('docker/Dockerfile.base-builder') }}-poetry-${{ env.POETRY_VERSION }}
        echo "::set-output name=base_builder_image_hash::${BASE_IMAGE_BUILDER_HASH}"

        BASE_IMAGE_BUILDER_EXISTS=$((docker manifest inspect rasa/rasa:base-builder-${BASE_IMAGE_BUILDER_HASH} &> /dev/null && echo true || echo false) || true)
        echo "::set-output name=base_builder_exists::${BASE_IMAGE_BUILDER_EXISTS}"

    - name: Build Docker base image and push 🛠 ⬆
      if: steps.check_image.outputs.base_exists == 'false' || env.IS_TAG_BUILD == 'true'
      run: |
        export IMAGE_TAG=${{ steps.check_image.outputs.base_image_hash }}
        docker buildx bake -f docker/docker-bake.hcl base --push

    - name: Build Docker mitie base image and push 🛠 ⬆
      if: steps.check_image.outputs.base_mitie_exists == 'false'
      run: |
        export IMAGE_TAG=${{ steps.check_image.outputs.base_mitie_image_hash }}
        docker buildx bake -f docker/docker-bake.hcl base-mitie --push

    - name: Build Docker poetry base image and push 🛠 ⬆
      if: steps.check_image.outputs.base_poetry_exists == 'false'
      run: |
        export IMAGE_TAG=${{ env.POETRY_VERSION }}
        export BASE_IMAGE_HASH=${{ steps.check_image.outputs.base_image_hash }}
        docker buildx bake -f docker/docker-bake.hcl base-poetry --push

    - name: Build Docker builder base image and push 🛠 ⬆
      if: steps.check_image.outputs.base_builder_exists == 'false'
      run: |
        export IMAGE_TAG=${{ steps.check_image.outputs.base_builder_image_hash }}
        docker buildx bake -f docker/docker-bake.hcl base-builder --push

    # Set environment variables for a pull request
    #
    # In this scenario, we've created a PR #1234
    #
    # Example output:
    # IMAGE_TAG=1234
    - name: Set environment variables - pull_request
      if: github.event_name == 'pull_request' && env.IS_TAG_BUILD == 'false'
      run: |
        echo "IMAGE_TAG=${{ github.event.number }}" >> $GITHUB_ENV

    # Set environment variables for a tag
    #
    # In this scenario, we've pushed the '2.0.6' tag
    #
    # Example output:
    # TAG_NAME=2.0.6
    # IMAGE_TAG=2.0.6
    - name: Set environment variables - push - tag
      if: github.event_name == 'push' && env.IS_TAG_BUILD == 'true'
      run: |
        TAG_NAME=${GITHUB_REF#refs/tags/}
        echo "IMAGE_TAG=${TAG_NAME}" >> $GITHUB_ENV

    # Set environment variables for a branch
    #
    # In this scenario, we've pushed changes into the main branch
    #
    # Example output:
    # IMAGE_TAG=main
    - name: Set environment variables - push - branch
      if: github.event_name == 'push' && env.IS_TAG_BUILD == 'false'
      run: |
        BRANCH_NAME=${GITHUB_REF#refs/heads/}
        SAFE_BRANCH_NAME="$(echo ${GITHUB_REF#refs/heads/} | sed 's/[\\*+.$\#\-\/]/-/g')"
        echo "IMAGE_TAG=${SAFE_BRANCH_NAME}" >> $GITHUB_ENV

    - name: Set output
      id: set_output
      run: |
        echo "::set-output name=image_tag::${{ env.IMAGE_TAG }}"

  docker:
    name: Build Docker
    runs-on: ubuntu-20.04
    needs: [changes, build_docker_base_images_and_set_env]
    env:
      IMAGE_TAG: ${{ needs.build_docker_base_images_and_set_env.outputs.image_tag }}
      BASE_IMAGE_HASH: ${{ needs.build_docker_base_images_and_set_env.outputs.base_image_hash }}
      BASE_MITIE_IMAGE_HASH: ${{ needs.build_docker_base_images_and_set_env.outputs.base_mitie_image_hash }}
      BASE_BUILDER_IMAGE_HASH: ${{ needs.build_docker_base_images_and_set_env.outputs.base_builder_image_hash }}

    strategy:
      matrix:
        image: [default, full, mitie-en, spacy-de, spacy-en]

    steps:
      # Due to an issue with checking out a wrong commit, we make sure
      # to checkout HEAD commit for a pull request.
      # More details: https://github.com/actions/checkout/issues/299
    - name: Checkout pull request HEAD commit instead of merge commit 🕝
      uses: actions/checkout@v2
      if: github.event_name == 'pull_request'
      with:
        ref: ${{ github.event.pull_request.head.sha }}

    - name: Checkout git repository 🕝
      uses: actions/checkout@v2
      if: github.event_name != 'pull_request'

    - name: Free disk space
      if: needs.changes.outputs.docker == 'true'
      # tries to make sure we do not run out of disk space, see
      # https://github.community/t5/GitHub-Actions/BUG-Strange-quot-No-space-left-on-device-quot-IOExceptions-on/td-p/46101
      run: |
        sudo swapoff -a
        sudo rm -f /swapfile
        sudo apt clean
        docker rmi $(docker image ls -aq)
        df -h

    - name: Read Poetry Version 🔢
      run: |
        echo "POETRY_VERSION=$(scripts/poetry-version.sh)" >> $GITHUB_ENV
      shell: bash

    - name: Set up Docker Buildx
      uses: docker/setup-buildx-action@v1
      with:
        version: v0.5.1
        driver: docker

    - name: Login to DockerHub Registry 🔢
      if: needs.changes.outputs.docker == 'true'
      run: echo ${{ secrets.DOCKERHUB_PASSWORD }} | docker login -u ${{ env.DOCKERHUB_USERNAME }} --password-stdin || true

    - name: Copy Segment write key to the package
      if: needs.changes.outputs.docker == 'true' && github.event_name == 'push' && startsWith(github.ref, 'refs/tags') && github.repository == 'RasaHQ/rasa'
      env:
        RASA_TELEMETRY_WRITE_KEY: ${{ secrets.RASA_OSS_TELEMETRY_WRITE_KEY }}
        RASA_EXCEPTION_WRITE_KEY: ${{ secrets.RASA_OSS_EXCEPTION_WRITE_KEY }}
      run: |
        ./scripts/write_keys_file.sh

    - name: Build Docker image
      if: needs.changes.outputs.docker == 'true'
      run: |
        docker buildx bake -f docker/docker-bake.hcl ${{ matrix.image }}

    - name: Push image with main tag 📦
      if: needs.changes.outputs.docker == 'true' && github.event_name == 'push' && github.ref == 'refs/heads/main' && github.repository == 'RasaHQ/rasa'
      run: |
        docker buildx bake -f docker/docker-bake.hcl ${{ matrix.image }} --push

    - name: Push image with ${{github.ref}} tag 📦
      if: needs.changes.outputs.docker == 'true' && github.event_name == 'push' && env.IS_TAG_BUILD == 'true' && github.repository == 'RasaHQ/rasa'
      run: |
        IS_NEWEST_VERSION=${{ needs.build_docker_base_images_and_set_env.outputs.is_newest_version }}

        docker buildx bake -f docker/docker-bake.hcl ${{ matrix.image }} --push

        # Tag the image as latest
        if [[ "${IS_NEWEST_VERSION}" == "true" ]]; then
          if [[ "${{ matrix.image }}" == "default" ]]; then
            RELEASE_TAG="${IMAGE_TAG}"
          else
            RELEASE_TAG="${IMAGE_TAG}-${{ matrix.image }}"
          fi

          LATEST_TAG=$(echo $RELEASE_TAG | sed 's/'$IMAGE_TAG'/latest/g')

          docker tag rasa/rasa:${RELEASE_TAG} rasa/rasa:${LATEST_TAG}
          docker push rasa/rasa:${LATEST_TAG}
        fi

  deploy:
    name: Deploy to PyPI
    runs-on: ubuntu-latest

    # deploy will only be run when there is a tag available
    if: github.event_name == 'push' && startsWith(github.ref, 'refs/tags') && github.repository == 'RasaHQ/rasa'
    needs: [quality, test, wait_for_docs_tests, docker]  # only run after all other stages succeeded

    steps:
    - name: Checkout git repository 🕝
      uses: actions/checkout@v2

    - name: Set up Python 3.7 🐍
      uses: actions/setup-python@dc73133d4da04e56a135ae2246682783cc7c7cb6  # v2.2.2
      with:
        python-version: 3.7

    - name: Read Poetry Version 🔢
      run: |
        echo "POETRY_VERSION=$(scripts/poetry-version.sh)" >> $GITHUB_ENV
      shell: bash

    - name: Install poetry 🦄
      uses: Gr1N/setup-poetry@v7
      with:
        poetry-version: ${{ env.POETRY_VERSION }}

    - name: Copy Segment write key to the package
      env:
        RASA_TELEMETRY_WRITE_KEY: ${{ secrets.RASA_OSS_TELEMETRY_WRITE_KEY }}
        RASA_EXCEPTION_WRITE_KEY: ${{ secrets.RASA_OSS_EXCEPTION_WRITE_KEY }}
      run: |
        ./scripts/write_keys_file.sh

    - name: Build ⚒️ Distributions
      run: poetry build

    - name: Publish to PyPI 📦
      uses: pypa/gh-action-pypi-publish@37e305e7413032d8422456179fee28fac7d25187
      with:
        user: __token__
        password: ${{ secrets.PYPI_TOKEN }}

    - name: Notify Sentry about the release
      env:
        GITHUB_TAG: ${{ github.ref }}
        SENTRY_ORG: rasahq
        SENTRY_AUTH_TOKEN: ${{ secrets.SENTRY_AUTH_TOKEN }}
      run: |
        curl -sL https://sentry.io/get-cli/ | bash
        GITHUB_TAG=${GITHUB_TAG/refs\/tags\//}
        sentry-cli releases new -p rasa-open-source "rasa-$GITHUB_TAG"
        sentry-cli releases set-commits --auto "rasa-$GITHUB_TAG"
        sentry-cli releases finalize "rasa-$GITHUB_TAG"

    - name: Notify Slack & Publish Release Notes 🗞
      env:
        GH_RELEASE_NOTES_TOKEN: ${{ secrets.GH_RELEASE_NOTES_TOKEN }}
        SLACK_WEBHOOK_TOKEN: ${{ secrets.SLACK_WEBHOOK_TOKEN }}
        GITHUB_TAG: ${{ github.ref }}
        GITHUB_REPO_SLUG: ${{ github.repository }}
        GITHUB_TOKEN: ${{ secrets.GITHUB_TOKEN }}
      run: |
        GITHUB_TAG=${GITHUB_TAG/refs\/tags\//}
        pip install -U github3.py pep440-version-utils
        python3 scripts/publish_gh_release_notes.py
        ./scripts/ping_slack_about_package_release.sh<|MERGE_RESOLUTION|>--- conflicted
+++ resolved
@@ -305,30 +305,29 @@
       # (tests will still run in other envs, they will just not create annotations)
       run: pip install pytest-github-actions-annotate-failures
 
-<<<<<<< HEAD
+    - name: Install ddtrace
+      if: needs.changes.outputs.backend == 'true'
+      run: poetry run pip install -U ddtrace
+      
     - name: Test Code 🔍 (monothread)
       # This is a temporary workaround for OOM on Windows caused by increased memory
       # consumption associated with the upgrade of our tensorflow dependency
       # see https://github.com/RasaHQ/rasa/issues/9734 for more information.
       # Once the memory issues have been addressed, all configurations should be run on
       # multiple threads
-      if: needs.changes.outputs.backend == 'true' && !(matrix.python-version == 3.8 && matrix.os == 'windows-latest') && (matrix.os == 'windows-latest' && matrix.test == 'test-nlu-predictors')
+      if: needs.changes.outputs.backend == 'true' && (matrix.os == 'windows-latest' && matrix.test == 'test-nlu-predictors')
       env:
         JOBS: 1
         PYTHONIOENCODING: "utf-8"
+        DD_ENV: ${{ matrix.test }}
+        DD_SERVICE: rasa
+        DD_ARGS: --ddtrace
       run: |
         make ${{ matrix.test }}
+        poetry run coverage xml -o ${{ github.workspace }}/tests/${{ matrix.test }}-coverage.xml --include="rasa/*"
 
     - name: Test Code 🔍 (multithread)
-      if: needs.changes.outputs.backend == 'true' && !(matrix.python-version == 3.8 && matrix.os == 'windows-latest') && !(matrix.os == 'windows-latest' && matrix.test == 'test-nlu-predictors')
-=======
-    - name: Install ddtrace
-      if: needs.changes.outputs.backend == 'true'
-      run: poetry run pip install -U ddtrace
-
-    - name: Test Code 🔍
-      if: needs.changes.outputs.backend == 'true'
->>>>>>> 5cb79bb3
+      if: needs.changes.outputs.backend == 'true' && !(matrix.os == 'windows-latest' && matrix.test == 'test-nlu-predictors')
       env:
         JOBS: 2
         PYTHONIOENCODING: "utf-8"
