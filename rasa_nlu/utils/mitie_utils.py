from __future__ import absolute_import
from __future__ import division
from __future__ import print_function
from __future__ import unicode_literals

import os

import typing
from builtins import str
from typing import Any
from typing import Dict
from typing import List
from typing import Optional
from typing import Text

from rasa_nlu.components import Component
from rasa_nlu.config import RasaNLUConfig
from rasa_nlu.model import Metadata


if typing.TYPE_CHECKING:
    import mitie


class MitieNLP(Component):
    name = "nlp_mitie"

    provides = ["mitie_feature_extractor"]

    def __init__(self, mitie_file, extractor=None):
        self.extractor = extractor
        self.mitie_file = mitie_file
        MitieNLP.ensure_proper_language_model(self.extractor)

    @classmethod
    def required_packages(cls):
        # type: () -> List[Text]
        return ["mitie"]

    @classmethod
    def create(cls, config):
        import mitie
        extractor = mitie.total_word_feature_extractor(config["mitie_file"])
        return MitieNLP(config["mitie_file"], extractor)

    @classmethod
    def cache_key(cls, model_metadata):
        # type: (Metadata) -> Optional[Text]

        mitie_file = model_metadata.metadata.get("mitie_file", None)
        if mitie_file is not None:
            return cls.name + "-" + str(os.path.abspath(mitie_file))
        else:
            return None

<<<<<<< HEAD
    def provide_context(self):
        # type: (RasaNLUConfig) -> Dict[Text, Any]
=======
    def pipeline_init(self):
        # type: () -> Dict[Text, Any]
>>>>>>> 0af6e3c6

        return {"mitie_feature_extractor": self.extractor}

    @staticmethod
    def ensure_proper_language_model(extractor):
        # type: (Optional[mitie.total_word_feature_extractor]) -> None

        if extractor is None:
            raise Exception("Failed to load MITIE feature extractor. Loading the model returned 'None'.")

    @classmethod
    def load(cls, model_dir, model_metadata, cached_component, **kwargs):
        # type: (Text, Metadata, Optional[MitieNLP], **Any) -> MitieNLP

        return cached_component if cached_component else cls.create(model_metadata.get("mitie_file"))

    def persist(self, model_dir):
        # type: (Text) -> Dict[Text, Any]

        return {
            "mitie_feature_extractor_fingerprint": self.extractor.fingerprint,
            "mitie_file": self.mitie_file
        }<|MERGE_RESOLUTION|>--- conflicted
+++ resolved
@@ -53,13 +53,8 @@
         else:
             return None
 
-<<<<<<< HEAD
     def provide_context(self):
-        # type: (RasaNLUConfig) -> Dict[Text, Any]
-=======
-    def pipeline_init(self):
         # type: () -> Dict[Text, Any]
->>>>>>> 0af6e3c6
 
         return {"mitie_feature_extractor": self.extractor}
 
